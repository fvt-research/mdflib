--- conflicted
+++ resolved
@@ -1,16 +1,22 @@
 # Copyright 2021 Ingemar Hedvall
 # SPDX-License-Identifier: MIT
 cmake_minimum_required(VERSION 3.20)
+
+if("${VCPKG_TARGET_TRIPLET}" STREQUAL "")
+  set(VCPKG OFF)
+else()
+  set(VCPKG ON)
+endif()
 
 option(MDF_BUILD_SHARED_LIB "Build shared library." ON)
 option(MDF_BUILD_SHARED_LIB_EXAMPLE "Build MdfLibrary Example." OFF)
 option(MDF_BUILD_DOC "Build documentation. Requires Doxygen and Release mode." OFF)
 option(MDF_BUILD_TOOL "Build tools like the MDF Viewer. Requires WxWidgets." OFF)
-if(MDF_BUILD_TOOL)
+if(MDF_BUILD_TOOL AND VCPKG)
   list(APPEND VCPKG_MANIFEST_FEATURES "mdfviewer")
 endif()
 option(MDF_BUILD_TEST "Build Google unit tests. Requires Google Test." OFF)
-if(MDF_BUILD_TEST)
+if(MDF_BUILD_TEST AND VCPKG)
   list(APPEND VCPKG_MANIFEST_FEATURES "mdflibtest")
 endif()
 
@@ -23,159 +29,10 @@
 set(CMAKE_CXX_STANDARD 17)
 set(CMAKE_DEBUG_POSTFIX d)
 
-<<<<<<< HEAD
 add_subdirectory(mdflib)
 
 if(MDF_BUILD_SHARED_LIB)
   add_subdirectory(mdflibrary)
-=======
-include("script/zlib.cmake")
-include("script/expat.cmake")
-include("script/wxwidgets.cmake")
-include("script/googletest.cmake")
-include("script/doxygen.cmake")
-
-add_library(mdf
-        src/mdfblock.cpp src/mdfblock.h
-        src/mdffile.cpp include/mdf/mdffile.h
-        src/idblock.cpp src/idblock.h
-        src/hd3block.cpp src/hd3block.h
-        src/tx3block.cpp src/tx3block.h
-        src/pr3block.cpp src/pr3block.h
-        src/tr3block.cpp src/tr3block.h
-        src/sr3block.cpp src/sr3block.h
-        src/dg3block.cpp src/dg3block.h
-        src/cg3block.cpp src/cg3block.h
-        src/cn3block.cpp src/cn3block.h
-        src/cc3block.cpp src/cc3block.h
-        src/cd3block.cpp src/cd3block.h
-        src/ce3block.cpp src/ce3block.h
-        include/mdf/mdfreader.h src/mdfreader.cpp
-        src/mdf3file.cpp src/mdf3file.h
-        src/hd4block.cpp src/hd4block.h
-        src/tx4block.cpp src/tx4block.h
-        src/md4block.cpp src/md4block.h
-        src/fh4block.cpp src/fh4block.h
-        src/ch4block.cpp src/ch4block.h
-        src/at4block.cpp src/at4block.h
-        src/ev4block.cpp src/ev4block.h
-        src/dg4block.cpp src/dg4block.h
-        src/cg4block.cpp src/cg4block.h
-        src/si4block.cpp src/si4block.h
-        src/cn4block.cpp src/cn4block.h
-        src/cc4block.cpp src/cc4block.h
-        src/ca4block.cpp src/ca4block.h
-        src/dt4block.cpp src/dt4block.h
-        src/sr4block.cpp src/sr4block.h
-        src/rd4block.cpp src/rd4block.h
-        src/sd4block.cpp src/sd4block.h
-        src/dl4block.cpp src/dl4block.h
-        src/dz4block.cpp src/dz4block.h
-        src/hl4block.cpp src/hl4block.h
-        src/mdf4file.cpp src/mdf4file.h
-        src/datablock.cpp src/datablock.h
-        src/datalistblock.cpp src/datalistblock.h
-        src/blockproperty.cpp src/blockproperty.h
-        src/mdf4timestamp.cpp src/mdf4timestamp.h
-        include/mdf/iattachment.h src/iattachment.cpp
-        include/mdf/ichannel.h src/ichannel.cpp
-        include/mdf/idatagroup.h src/idatagroup.cpp
-        include/mdf/ichannelgroup.h src/ichannelgroup.cpp
-        include/mdf/isampleobserver.h
-        src/channelobserver.h src/channelobserver.cpp
-        include/mdf/ichannelobserver.h src/ichannelobserver.cpp
-        include/mdf/ichannelconversion.h src/ichannelconversion.cpp
-        src/mdf3writer.h src/mdf3writer.cpp
-        src/dt3block.cpp src/dt3block.h
-        src/iheader.cpp include/mdf/iheader.h
-        include/mdf/samplerecord.h
-        src/mdf4writer.cpp src/mdf4writer.h
-        src/mdfwriter.cpp include/mdf/mdfwriter.h
-        src/mdffactory.cpp include/mdf/mdffactory.h
-        src/ifilehistory.cpp include/mdf/ifilehistory.h
-        src/imetadata.cpp include/mdf/imetadata.h
-        src/etag.cpp include/mdf/etag.h
-        src/ievent.cpp include/mdf/ievent.h
-        src/ichannelhierarchy.cpp include/mdf/ichannelhierarchy.h
-        src/isourceinformation.cpp include/mdf/isourceinformation.h
-        src/ichannelarray.cpp include/mdf/ichannelarray.h
-        src/mdfhelper.cpp include/mdf/mdfhelper.h
-        src/dv4block.cpp src/dv4block.h
-        src/di4block.cpp src/di4block.h
-        src/rv4block.cpp src/rv4block.h
-        src/ri4block.cpp src/ri4block.h
-        src/ld4block.cpp src/ld4block.h
-        src/cryptoutil.cpp include/mdf/cryptoutil.h
-        src/zlibutil.cpp include/mdf/zlibutil.h
-        src/ixmlfile.cpp src/ixmlfile.h
-        src/ixmlnode.cpp src/ixmlnode.h
-        src/writexml.cpp src/writexml.h
-        src/xmlnode.cpp src/xmlnode.h
-        src/expatxml.cpp src/expatxml.h
-        src/mdflogstream.cpp include/mdf/mdflogstream.h
-        src/littlebuffer.cpp src/littlebuffer.h
-        src/bigbuffer.cpp src/bigbuffer.h
-        src/platform.cpp src/platform.h
-        src/iblock.cpp include/mdf/iblock.h
-        src/vlsddata.cpp src/vlsddata.h)
-
-target_include_directories(mdf PUBLIC
-        $<INSTALL_INTERFACE:include>
-        $<BUILD_INTERFACE:${CMAKE_CURRENT_SOURCE_DIR}/include>
-        )
-
-target_include_directories(mdf PRIVATE ${ZLIB_INCLUDE_DIRS})
-target_include_directories(mdf PRIVATE ${EXPAT_INCLUDE_DIRS})
-
-target_compile_definitions(mdf PRIVATE XML_STATIC)
-target_link_libraries(mdf ${ZLIB_LIBRARIES} ${EXPAT_LIBRARIES})
-set(MDF_PUBLIC_HEADERS
-        include/mdf/cryptoutil.h
-        include/mdf/etag.h
-        include/mdf/iattachment.h
-        include/mdf/iblock.h
-        include/mdf/ichannel.h
-        include/mdf/ichannelarray.h
-        include/mdf/ichannelconversion.h
-        include/mdf/ichannelgroup.h
-        include/mdf/ichannelhierarchy.h
-        include/mdf/ichannelobserver.h
-        include/mdf/idatagroup.h
-        include/mdf/ievent.h
-        include/mdf/ifilehistory.h
-        include/mdf/iheader.h
-        include/mdf/imetadata.h
-        include/mdf/isampleobserver.h
-        include/mdf/isourceinformation.h
-        include/mdf/mdffactory.h
-        include/mdf/mdffile.h
-        include/mdf/mdfhelper.h
-        include/mdf/mdflogstream.h
-        include/mdf/mdfreader.h
-        include/mdf/mdfwriter.h
-        include/mdf/samplerecord.h
-        include/mdf/zlibutil.h
-)
-
-set_target_properties(mdf PROPERTIES PUBLIC_HEADER "${MDF_PUBLIC_HEADERS}")
-get_target_property(PH1 mdf PUBLIC_HEADER)
-message( STATUS "MDF Target Includes: " "${PH1}")
-
-if (WIN32)
-install(TARGETS mdf
-        EXPORT MdfLibTargets
-        LIBRARY DESTINATION mdf/lib
-        ARCHIVE DESTINATION mdf/lib
-        RUNTIME DESTINATION mdf/bin
-        PUBLIC_HEADER DESTINATION mdf/include/mdf)
-else()
-    install(TARGETS mdf
-            EXPORT MdfLibTargets
-            LIBRARY DESTINATION lib
-            ARCHIVE DESTINATION lib
-            RUNTIME DESTINATION bin
-            PUBLIC_HEADER DESTINATION include/mdf)
->>>>>>> c7ee3f8e
 endif()
 
 if(MDF_BUILD_TEST)
